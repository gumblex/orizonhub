--- conflicted
+++ resolved
@@ -5,15 +5,10 @@
     # the classical --verbose switch
     'debug': True,
     # status file
-<<<<<<< HEAD
-    # filename or ':SQLite3:'
-    'status': 'status.json',
-=======
     # for example can record the last Telegram API offset
     # filename (in JSON format) or ':SQLite3:'
-    'status': ':SQLite3:',
+    'status': 'status.json',
     # is appeard in /help message
->>>>>>> 9c9d3e9c
     'bot_fullname': 'Mr. Some Bot',
     # should be \w+
     'bot_nickname': 'SomeBot',
@@ -21,18 +16,9 @@
     'group_name': '##Orz',
     # the timezone used in displaying history-related command result
     'timezone': 'Asia/Shanghai',
-<<<<<<< HEAD
     'command_config': {
+        # whether the bot should send a welcome message when a user joined the group
         'welcome': False
-=======
-    # for API (currently not used)
-    'secretkey': 'SECRET_KEY',
-    # config for individual commands
-    'command_config': {
-        'autoclose': False,
-        # whether the bot should send a welcome message when a user joined the group
-        'welcome': True
->>>>>>> 9c9d3e9c
     },
     # can have SQLite3 and Plain Text formats
     'loggers': {
@@ -89,12 +75,8 @@
             'bin': '../tg/bin/telegram-cli'
         },
     },
-<<<<<<< HEAD
+    # forward messages between these protocols
     'forward': ['irc', 'telegrambot'],
-=======
-    # forward messages between these protocols
-    'forward': ['irc', 'telegrambot', 'http', 'skype'],
->>>>>>> 9c9d3e9c
     'services': {
         # if has 'pastebin', where we should store files, especially for
         # 'self' hosting type
